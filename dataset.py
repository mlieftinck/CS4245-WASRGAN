# Copyright 2022 Dakewe Biotech Corporation. All Rights Reserved.
# Licensed under the Apache License, Version 2.0 (the "License");
#   you may not use this file except in compliance with the License.
#   You may obtain a copy of the License at
#
#       http://www.apache.org/licenses/LICENSE-2.0
#
# Unless required by applicable law or agreed to in writing, software
# distributed under the License is distributed on an "AS IS" BASIS,
# WITHOUT WARRANTIES OR CONDITIONS OF ANY KIND, either express or implied.
# See the License for the specific language governing permissions and
# limitations under the License.
# ==============================================================================
import os
import queue
import threading

import cv2
import numpy as np
import torch
from natsort import natsorted
from torch import Tensor
from torch.utils.data import Dataset, DataLoader
from pathlib import Path

from imgproc import image_to_tensor, image_resize

__all__ = [
    "BaseImageDataset", "PairedImageDataset",
    "PrefetchGenerator", "PrefetchDataLoader", "CPUPrefetcher", "CUDAPrefetcher",
]


class BaseImageDataset(Dataset):
    """Define training dataset loading methods."""

    def __init__(
            self,
            gt_images_dir: str,
            lr_images_dir: str,
            upscale_factor: int = 4,
    ) -> None:
        """

        Args:
            gt_images_dir (str): Ground-truth image address.
            lr_images_dir (str, optional): Low resolution image address. Default: ``None``
            upscale_factor (int, optional): Image up scale factor. Default: 4
        """

        self.skipped_images = 0

        super(BaseImageDataset, self).__init__()
        # check if the ground truth images folder is empty
        if os.listdir(gt_images_dir) == 0:
            raise RuntimeError("GT image folder is empty.")
        # check if the image magnification meets the model requirements
        if upscale_factor not in [2, 4, 8]:
            raise RuntimeError("Upscale factor must be 2, 4, or 8.")

        # Read a batch of low-resolution images
        if lr_images_dir is None:
            image_file_names = natsorted(os.listdir(gt_images_dir))
            valid_extensions = ('.png', '.jpg', '.jpeg')
            image_file_names = [file for file in image_file_names if file.lower().endswith(valid_extensions)]
            self.lr_image_file_names = None
            self.gt_image_file_names = [os.path.join(gt_images_dir, image_file_name) for image_file_name in image_file_names]
        else:
            if os.listdir(lr_images_dir) == 0:
                raise RuntimeError("LR image folder is empty.")
<<<<<<< HEAD
            image_file_names_lr = natsorted(os.listdir(lr_images_dir))
            image_file_names_gt = natsorted(os.listdir(gt_images_dir))
            self.lr_image_file_names = [os.path.join(lr_images_dir, image_file_name) for image_file_name in image_file_names_lr]
            self.gt_image_file_names = [os.path.join(gt_images_dir, image_file_name) for image_file_name in image_file_names_gt[:len(self.lr_image_file_names)]]
=======
            
            image_file_names = natsorted(os.listdir(gt_images_dir))
            valid_extensions = ('.png', '.jpg', '.jpeg')
            image_file_names = [file for file in image_file_names if file.lower().endswith(valid_extensions)]
            self.lr_image_file_names = [os.path.join(lr_images_dir, image_file_name) for image_file_name in image_file_names]
            self.gt_image_file_names = [os.path.join(gt_images_dir, image_file_name) for image_file_name in image_file_names]
>>>>>>> b6d4ad00

            print('len lr image names:', len(self.lr_image_file_names))
            print('len gt image names:', len(self.gt_image_file_names))
            
            n1 = self.check_files_exists(self.lr_image_file_names)
            n2 = self.check_files_exists(self.gt_image_file_names)

            if n1 + n2 > 0:
                raise RuntimeError("Names images does not match")

        self.upscale_factor = upscale_factor

    def check_files_exists(self, file_names):
        non_existent_files = []
        for file_name in file_names:
            if not os.path.exists(file_name):
                non_existent_files.append(file_name)
        print('non existent:', non_existent_files)
        return len(non_existent_files)

    def print_differences(self, list1, list2):
        differences = 0
        max_length = max(len(list1), len(list2))
        
        for i in range(max_length):
            if i >= len(list1):
                print(f"Index {i}: {None} != {list2[i]}")
                differences += 1
            elif i >= len(list2):
                print(f"Index {i}: {list1[i]} != {None}")
                differences += 1
            elif list1[i] != list2[i]:
                print(f"Index {i}: {list1[i]} != {list2[i]}")
                differences += 1

        print('number of differences', differences)
        return differences
    
    # ./data/Flickr2k_LRWRGT/dataset_GT_patches/000446_0007.png
    # ./data/Flickr2k_LRWRGT/dataset_LRW_patches/000446_0007.png

    def __getitem__(
            self,
            batch_index: int
    ) -> [Tensor, Tensor]:
        # Read a batch of ground truth images
<<<<<<< HEAD
        # if batch_index == 1:
        #     print("Here you should see the first 3 gt image paths:")
        #     print(self.gt_image_file_names[:3])

        gt_image = cv2.imread(self.gt_image_file_names[batch_index]).astype(np.float32) / 255.
=======



        gt_image = cv2.imread(self.gt_image_file_names[batch_index])
        # gt_image = cv2.imread('./data/Flickr2k_LRWRGT/dataset_GT_patches/000001_0001.png') 
        # gt_image = cv2.imread('./data/Flickr2k_LRWRGT/dataset_GT_patches/000223_0125.png')

        if gt_image is None or (isinstance(gt_image, np.ndarray) and not gt_image.any()):
            print('gt_image', batch_index, len(self.gt_image_file_names))
            print('file name', self.gt_image_file_names[batch_index])
            path = Path(self.gt_image_file_names[batch_index])
            print('path exists', path.exists())

            # Check if the file is readable
            if not os.access(self.gt_image_file_names[batch_index], os.R_OK):
                print("File is not readable")
            
            # Check for unsupported file format
            if path.suffix.lower() not in ['.jpg', '.jpeg', '.png', '.bmp', '.tiff']:
                print(f"Unsupported file format: {path.suffix}")

            # Check if the file is corrupted or OpenCV is not functioning correctly
            if gt_image is None:
                print('gt_image is None', self.skipped_images)
                # Fallback to the first image
                gt_image = cv2.imread(self.gt_image_file_names[0])
                self.skipped_images += 1

            
            
        gt_image = gt_image.astype(np.float32) / 255.
>>>>>>> b6d4ad00
        gt_image = cv2.cvtColor(gt_image, cv2.COLOR_BGR2RGB)
        gt_tensor = image_to_tensor(gt_image, False, False)

        # Read a batch of low-resolution images
        # if batch_index == 1:
        #     print("Here you should see the first 3 lr image paths:")
        #     print(self.lr_image_file_names[:3])
        if self.lr_image_file_names is not None:
<<<<<<< HEAD
            # print(batch_index)
            lr_image = cv2.imread(self.lr_image_file_names[batch_index]).astype(np.float32) / 255.
=======
            lr_image = cv2.imread(self.lr_image_file_names[batch_index])

            if lr_image is None or (isinstance(lr_image, np.ndarray) and not lr_image.any()):
                print('lr', batch_index, len(self.lr_image_file_names))
                print('file name', self.lr_image_file_names[batch_index])
                path = Path(self.lr_image_file_names[batch_index])
                print('path exists', path.exists())

                # Check if the file is readable
                if not os.access(self.lr_image_file_names[batch_index], os.R_OK):
                    print("File is not readable")
                
                # Check for unsupported file formats
                if path.suffix.lower() not in ['.jpg', '.jpeg', '.png', '.bmp', '.tiff']:
                    print(f"Unsupported file format: {path.suffix}")

                # Check if the file is corrupted or OpenCV is not functioning correctly
                if lr_image is None:
                    print('lr_image is None', self.skipped_images)
                    # Fallback to the first image
                    lr_image = cv2.imread(self.lr_image_file_names[0])
                    self.skipped_images += 1
            
            
            lr_image = lr_image.astype(np.float32) / 255.
>>>>>>> b6d4ad00
            lr_image = cv2.cvtColor(lr_image, cv2.COLOR_BGR2RGB)
            lr_tensor = image_to_tensor(lr_image, False, False)
        else:
            lr_tensor = image_resize(gt_tensor, 1 / self.upscale_factor)
            print("resizing GT")

        if batch_index == 1:
            print(f"First gt_tensor: {gt_tensor.size()}")
            print(f"First lr_tensor: {lr_tensor.size()}")
        return {"gt": gt_tensor,
                "lr": lr_tensor}

    def __len__(self) -> int:
        return len(self.gt_image_file_names)
    
    def get_skipped(self):
        return self.skipped_images
    



class PairedImageDataset(Dataset):
    """Define Test dataset loading methods."""

    def __init__(
            self,
            paired_gt_images_dir: str,
            paired_lr_images_dir: str,
    ) -> None:
        """

        Args:
            paired_gt_images_dir: The address of the ground-truth image after registration
            paired_lr_images_dir: The address of the low-resolution image after registration
        """

        super(PairedImageDataset, self).__init__()
        if not os.path.exists(paired_lr_images_dir):
            raise FileNotFoundError(f"Registered low-resolution image address does not exist: {paired_lr_images_dir}")
        if not os.path.exists(paired_gt_images_dir):
            raise FileNotFoundError(f"Registered high-resolution image address does not exist: {paired_gt_images_dir}")

        # Get a list of all image filenames
<<<<<<< HEAD
        image_files_lr = natsorted(os.listdir(paired_lr_images_dir))
        image_files_gt = natsorted(os.listdir(paired_gt_images_dir))
        self.paired_gt_image_file_names = [os.path.join(paired_gt_images_dir, x) for x in image_files_gt]
        self.paired_lr_image_file_names = [os.path.join(paired_lr_images_dir, x) for x in image_files_lr]
=======
        image_files_gt = natsorted(os.listdir(paired_gt_images_dir))
        image_files_lr = natsorted(os.listdir(paired_lr_images_dir))

        valid_extensions = ('.png', '.jpg', '.jpeg')

        self.paired_gt_image_file_names = [os.path.join(paired_gt_images_dir, x) for x in image_files_gt if x.lower().endswith(valid_extensions)]
        self.paired_lr_image_file_names = [os.path.join(paired_lr_images_dir, x) for x in image_files_lr if x.lower().endswith(valid_extensions)]
>>>>>>> b6d4ad00

    def __getitem__(self, batch_index: int) -> [Tensor, Tensor, str]:
        # Read a batch of image data
        gt_image = cv2.imread(self.paired_gt_image_file_names[batch_index]).astype(np.float32) / 255.

        lr_image = cv2.imread(self.paired_lr_image_file_names[batch_index]).astype(np.float32) / 255.

        # BGR convert RGB
        gt_image = cv2.cvtColor(gt_image, cv2.COLOR_BGR2RGB)
        lr_image = cv2.cvtColor(lr_image, cv2.COLOR_BGR2RGB)

        # Convert image data into Tensor stream format (PyTorch).
        # Note: The range of input and output is between [0, 1]
        gt_tensor = image_to_tensor(gt_image, False, False)
        lr_tensor = image_to_tensor(lr_image, False, False)

        return {"gt": gt_tensor,
                "lr": lr_tensor,
                "image_name": self.paired_lr_image_file_names[batch_index]}

    def __len__(self) -> int:
        return len(self.paired_lr_image_file_names)


class PrefetchGenerator(threading.Thread):
    """A fast data prefetch generator.

    Args:
        generator: Data generator.
        num_data_prefetch_queue (int): How many early data load queues.
    """

    def __init__(self, generator, num_data_prefetch_queue: int) -> None:
        threading.Thread.__init__(self)
        self.queue = queue.Queue(num_data_prefetch_queue)
        self.generator = generator
        self.daemon = True
        self.start()

    def run(self) -> None:
        for item in self.generator:
            self.queue.put(item)
        self.queue.put(None)

    def __next__(self):
        next_item = self.queue.get()
        if next_item is None:
            raise StopIteration
        return next_item

    def __iter__(self):
        return self


class PrefetchDataLoader(DataLoader):
    """A fast data prefetch dataloader.

    Args:
        num_data_prefetch_queue (int): How many early data load queues.
        kwargs (dict): Other extended parameters.
    """

    def __init__(self, num_data_prefetch_queue: int, **kwargs) -> None:
        self.num_data_prefetch_queue = num_data_prefetch_queue
        super(PrefetchDataLoader, self).__init__(**kwargs)

    def __iter__(self):
        return PrefetchGenerator(super().__iter__(), self.num_data_prefetch_queue)


class CPUPrefetcher:
    """Use the CPU side to accelerate data reading.

    Args:
        dataloader (DataLoader): Data loader. Combines a dataset and a sampler, and provides an iterable over the given dataset.
    """

    def __init__(self, dataloader: DataLoader) -> None:
        self.original_dataloader = dataloader
        self.data = iter(dataloader)

    def next(self):
        try:
            return next(self.data)
        except StopIteration:
            return None

    def reset(self):
        self.data = iter(self.original_dataloader)

    def __len__(self) -> int:
        return len(self.original_dataloader)


class CUDAPrefetcher:
    """Use the CUDA side to accelerate data reading.

    Args:
        dataloader (DataLoader): Data loader. Combines a dataset and a sampler, and provides an iterable over the given dataset.
        device (torch.device): Specify running device.
    """

    def __init__(self, dataloader: DataLoader, device: torch.device):
        self.batch_data = None
        self.original_dataloader = dataloader
        self.device = device

        self.data = iter(dataloader)
        self.stream = torch.cuda.Stream()
        self.preload()

    def preload(self):
        try:
            self.batch_data = next(self.data)
        except StopIteration:
            self.batch_data = None
            return None

        with torch.cuda.stream(self.stream):
            for k, v in self.batch_data.items():
                if torch.is_tensor(v):
                    self.batch_data[k] = self.batch_data[k].to(self.device, non_blocking=True)

    def next(self):
        torch.cuda.current_stream().wait_stream(self.stream)
        batch_data = self.batch_data
        self.preload()
        return batch_data

    def reset(self):
        self.data = iter(self.original_dataloader)
        self.preload()

    def __len__(self) -> int:
        return len(self.original_dataloader)<|MERGE_RESOLUTION|>--- conflicted
+++ resolved
@@ -68,19 +68,12 @@
         else:
             if os.listdir(lr_images_dir) == 0:
                 raise RuntimeError("LR image folder is empty.")
-<<<<<<< HEAD
-            image_file_names_lr = natsorted(os.listdir(lr_images_dir))
-            image_file_names_gt = natsorted(os.listdir(gt_images_dir))
-            self.lr_image_file_names = [os.path.join(lr_images_dir, image_file_name) for image_file_name in image_file_names_lr]
-            self.gt_image_file_names = [os.path.join(gt_images_dir, image_file_name) for image_file_name in image_file_names_gt[:len(self.lr_image_file_names)]]
-=======
             
             image_file_names = natsorted(os.listdir(gt_images_dir))
             valid_extensions = ('.png', '.jpg', '.jpeg')
             image_file_names = [file for file in image_file_names if file.lower().endswith(valid_extensions)]
             self.lr_image_file_names = [os.path.join(lr_images_dir, image_file_name) for image_file_name in image_file_names]
             self.gt_image_file_names = [os.path.join(gt_images_dir, image_file_name) for image_file_name in image_file_names]
->>>>>>> b6d4ad00
 
             print('len lr image names:', len(self.lr_image_file_names))
             print('len gt image names:', len(self.gt_image_file_names))
@@ -127,13 +120,6 @@
             batch_index: int
     ) -> [Tensor, Tensor]:
         # Read a batch of ground truth images
-<<<<<<< HEAD
-        # if batch_index == 1:
-        #     print("Here you should see the first 3 gt image paths:")
-        #     print(self.gt_image_file_names[:3])
-
-        gt_image = cv2.imread(self.gt_image_file_names[batch_index]).astype(np.float32) / 255.
-=======
 
 
 
@@ -165,19 +151,11 @@
             
             
         gt_image = gt_image.astype(np.float32) / 255.
->>>>>>> b6d4ad00
         gt_image = cv2.cvtColor(gt_image, cv2.COLOR_BGR2RGB)
         gt_tensor = image_to_tensor(gt_image, False, False)
 
         # Read a batch of low-resolution images
-        # if batch_index == 1:
-        #     print("Here you should see the first 3 lr image paths:")
-        #     print(self.lr_image_file_names[:3])
         if self.lr_image_file_names is not None:
-<<<<<<< HEAD
-            # print(batch_index)
-            lr_image = cv2.imread(self.lr_image_file_names[batch_index]).astype(np.float32) / 255.
-=======
             lr_image = cv2.imread(self.lr_image_file_names[batch_index])
 
             if lr_image is None or (isinstance(lr_image, np.ndarray) and not lr_image.any()):
@@ -203,16 +181,12 @@
             
             
             lr_image = lr_image.astype(np.float32) / 255.
->>>>>>> b6d4ad00
             lr_image = cv2.cvtColor(lr_image, cv2.COLOR_BGR2RGB)
             lr_tensor = image_to_tensor(lr_image, False, False)
         else:
             lr_tensor = image_resize(gt_tensor, 1 / self.upscale_factor)
             print("resizing GT")
 
-        if batch_index == 1:
-            print(f"First gt_tensor: {gt_tensor.size()}")
-            print(f"First lr_tensor: {lr_tensor.size()}")
         return {"gt": gt_tensor,
                 "lr": lr_tensor}
 
@@ -247,12 +221,6 @@
             raise FileNotFoundError(f"Registered high-resolution image address does not exist: {paired_gt_images_dir}")
 
         # Get a list of all image filenames
-<<<<<<< HEAD
-        image_files_lr = natsorted(os.listdir(paired_lr_images_dir))
-        image_files_gt = natsorted(os.listdir(paired_gt_images_dir))
-        self.paired_gt_image_file_names = [os.path.join(paired_gt_images_dir, x) for x in image_files_gt]
-        self.paired_lr_image_file_names = [os.path.join(paired_lr_images_dir, x) for x in image_files_lr]
-=======
         image_files_gt = natsorted(os.listdir(paired_gt_images_dir))
         image_files_lr = natsorted(os.listdir(paired_lr_images_dir))
 
@@ -260,12 +228,10 @@
 
         self.paired_gt_image_file_names = [os.path.join(paired_gt_images_dir, x) for x in image_files_gt if x.lower().endswith(valid_extensions)]
         self.paired_lr_image_file_names = [os.path.join(paired_lr_images_dir, x) for x in image_files_lr if x.lower().endswith(valid_extensions)]
->>>>>>> b6d4ad00
 
     def __getitem__(self, batch_index: int) -> [Tensor, Tensor, str]:
         # Read a batch of image data
         gt_image = cv2.imread(self.paired_gt_image_file_names[batch_index]).astype(np.float32) / 255.
-
         lr_image = cv2.imread(self.paired_lr_image_file_names[batch_index]).astype(np.float32) / 255.
 
         # BGR convert RGB
